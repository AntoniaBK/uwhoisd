--- conflicted
+++ resolved
@@ -209,6 +209,9 @@
         if server is not None:
             if not self.registry_whois:
                 response = ""
+            elif self.page_feed:
+                # A form feed character so it's possible to find the split.
+                response += "\f"
             response += self._run_query(server, port, query, prefix, True)
         return response
 
@@ -224,26 +227,9 @@
         response = self._run_query(server, port, query, prefix)
 
         # Thin registry? Query the registrar's WHOIS server.
-<<<<<<< HEAD
         recursion_pattern = self.get_recursion_pattern(server)
         if recursion_pattern is not None:
-            response = self._thin_query(recursion_pattern, response, port,
-                                        query)
-=======
-        if zone in self.recursion_patterns:
-            server = self.get_registrar_whois_server(zone, response)
-            if server is not None:
-                if not self.registry_whois:
-                    response = ""
-                elif self.page_feed:
-                    # A form feed character so it's possible to find the split.
-                    respond += "\f"
-                with net.WhoisClient(server, port) as client:
-                    logger.info(
-                        "Recursive query to %s about %s",
-                        server, query)
-                    response += client.whois(query)
->>>>>>> d0cb4d67
+            response = self._thin_query(recursion_pattern, response, port, query)
 
         if self.broken.get(server) is not None:
             response += self.broken.get(server)
