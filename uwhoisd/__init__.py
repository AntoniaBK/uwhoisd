--- conflicted
+++ resolved
@@ -89,11 +89,7 @@
             whowas_host = parser.get('whowas', 'host')
             whowas_port = parser.getint('whowas', 'port')
             whowas_database = parser.getint('whowas', 'db')
-<<<<<<< HEAD
-            self.redis_whowas = redis.StrictRedis(whowas_host, whowas_port, whowas_database, decode_response=True)
-=======
             self.redis_whowas = redis.StrictRedis(whowas_host, whowas_port, whowas_database, decode_responses=True)
->>>>>>> 91f3c380
 
         self.recursion_patterns = {}
         for zone, pattern in parser.items('recursion_patterns'):
